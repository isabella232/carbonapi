--- conflicted
+++ resolved
@@ -2676,19 +2676,11 @@
 
 		return []*metricData{&p}
 
-<<<<<<< HEAD
 	case "perSecond":
 		args, err := getSeriesArg(e.args[0], from, until, values)
-=======
-	case "holtWintersForecast":
-		var results []*metricData
-		args, err := getSeriesArgs(e.args, from-7*86400, until, values)
->>>>>>> 75d5082f
-		if err != nil {
-			return nil
-		}
-
-<<<<<<< HEAD
+		if err != nil {
+			return nil
+		}
 		maxValue, err := getFloatArgDefault(e, 1, math.NaN())
 		if err != nil {
 			return nil
@@ -2755,7 +2747,16 @@
 				}
 				r.Values[i] = v + offset
 			}
-=======
+		}
+		return results
+
+	case "holtWintersForecast":
+		var results []*metricData
+		args, err := getSeriesArgs(e.args, from-7*86400, until, values)
+		if err != nil {
+			return nil
+		}
+
 		const alpha = 0.1
 		const beta = 0.0035
 		const gamma = 0.1
@@ -2788,7 +2789,6 @@
 			}}
 			r.Values = predictionsOfInterest
 
->>>>>>> 75d5082f
 			results = append(results, &r)
 		}
 		return results
